--- conflicted
+++ resolved
@@ -43,12 +43,8 @@
               ecl::linear_algebra::Vector3d &pose_update_rates);
   void reset(const double& current_heading);
   void getWheelJointStates(double &wheel_left_angle, double &wheel_left_angle_rate,
-<<<<<<< HEAD
-                            double &wheel_right_angle, double &wheel_right_angle_rate) const;
+                            double &wheel_right_angle, double &wheel_right_angle_rate);
   void setVelocityCommands(const double &vx, const double &wz);
-=======
-                            double &wheel_right_angle, double &wheel_right_angle_rate);
->>>>>>> 1a475ffa
   void velocityCommands(const double &vx, const double &wz);
   void velocityCommands(const short &cmd_speed, const short &cmd_radius);
   void velocityCommands(const std::vector<double> &cmd) { velocityCommands(cmd[0], cmd[1]); }
