--- conflicted
+++ resolved
@@ -54,14 +54,9 @@
 void EventManager::init ( const std::string &sigslots_namespace ) {
   sig_button_event.connect(sigslots_namespace + std::string("/button_event"));
   sig_bumper_event.connect(sigslots_namespace + std::string("/bumper_event"));
-<<<<<<< HEAD
-  sig_wheel_drop_event.connect(sigslots_namespace + std::string("/wheel_drop_event"));
-  sig_cliff_event.connect(sigslots_namespace + std::string("/cliff_event"));
-=======
   sig_cliff_event.connect(sigslots_namespace  + std::string("/cliff_event"));
   sig_wheel_event.connect(sigslots_namespace  + std::string("/wheel_event"));
   sig_input_event.connect(sigslots_namespace  + std::string("/input_event"));
->>>>>>> refs/remotes/origin/fuerte
 }
 
 /**
@@ -69,20 +64,13 @@
  * @param new_state  Updated core sensors state
  * @param cliff_data Cliff sensors readings (we include them as an extra information on cliff events)
  */
-<<<<<<< HEAD
-void EventManager::update(const uint8_t &new_button_state, const uint8_t &new_bumper_state, 
-    const uint8_t &new_wheel_drop_state, const uint8_t &new_cliff_state) {
-
-  // ------------
-  // Button Event
-  // ------------
-
-  if (last_button_state != new_button_state)
-=======
 void EventManager::update(const CoreSensors::Data &new_state, const std::vector<uint16_t> &cliff_data) {
   if (last_state.buttons != new_state.buttons)
->>>>>>> refs/remotes/origin/fuerte
-  {
+  {
+    // ------------
+    // Button Event
+    // ------------
+
     // Note that the touch pad means at most one button can be pressed
     // at a time.
     ButtonEvent event;
@@ -120,24 +108,16 @@
     }
   }
 
-<<<<<<< HEAD
   // ------------
   // Bumper Event
   // ------------
 
-  if (last_bumper_state != new_bumper_state)
-=======
   if (last_state.bumper != new_state.bumper)
->>>>>>> refs/remotes/origin/fuerte
   {
     BumperEvent event;
-<<<<<<< HEAD
-    if ((new_bumper_state | last_bumper_state) & CoreSensors::Flags::LeftBumper) {
-=======
 
     // Check changes in each bumper state's and raise an event if so
     if ((new_state.bumper ^ last_state.bumper) & CoreSensors::Flags::LeftBumper) {
->>>>>>> refs/remotes/origin/fuerte
       event.bumper = BumperEvent::Left;
       if (new_state.bumper & CoreSensors::Flags::LeftBumper) {
         event.state = BumperEvent::Pressed;
@@ -168,77 +148,10 @@
     }
   }
 
-<<<<<<< HEAD
-  // ------------
-  // Wheel Drop Event
-  // ------------
-
-  if (last_wheel_drop_state != new_wheel_drop_state)
-  {
-    WheelDropEvent event;
-    if ((new_wheel_drop_state | last_wheel_drop_state) & CoreSensors::Flags::LeftWheelDrop) {
-      event.wheel_drop = WheelDropEvent::Left;
-      if (new_wheel_drop_state & CoreSensors::Flags::LeftWheelDrop) {
-        event.state = WheelDropEvent::Dropped;
-      } else {
-        event.state = WheelDropEvent::Raised;
-      }
-      sig_wheel_drop_event.emit(event);
-    }
-
-    if ((new_wheel_drop_state | last_wheel_drop_state) & CoreSensors::Flags::RightWheelDrop) {
-      event.wheel_drop = WheelDropEvent::Right;
-      if (new_wheel_drop_state & CoreSensors::Flags::RightWheelDrop) {
-        event.state = WheelDropEvent::Dropped;
-      } else {
-        event.state = WheelDropEvent::Raised;
-      }
-      sig_wheel_drop_event.emit(event);
-    }
-    last_wheel_drop_state = new_wheel_drop_state;
-  }
-
   // ------------
   // Cliff Event
   // ------------
 
-  if (last_cliff_state != new_cliff_state)
-  {
-    CliffEvent event;
-    if ((new_cliff_state | last_cliff_state) & CoreSensors::Flags::LeftCliff) {
-      event.cliff = CliffEvent::Left;
-      if (new_cliff_state & CoreSensors::Flags::LeftCliff) {
-        event.state = CliffEvent::Cliff;
-      } else {
-        event.state = CliffEvent::Floor;
-      }
-      sig_cliff_event.emit(event);
-    }
-
-    if ((new_cliff_state | last_cliff_state) & CoreSensors::Flags::CentreCliff) {
-      event.cliff = CliffEvent::Centre;
-      if (new_cliff_state & CoreSensors::Flags::CentreCliff) {
-        event.state = CliffEvent::Cliff;
-      } else {
-        event.state = CliffEvent::Floor;
-      }
-      sig_cliff_event.emit(event);
-    }
-
-    if ((new_cliff_state | last_cliff_state) & CoreSensors::Flags::RightCliff) {
-      event.cliff = CliffEvent::Right;
-      if (new_cliff_state & CoreSensors::Flags::RightCliff) {
-        event.state = CliffEvent::Cliff;
-      } else {
-        event.state = CliffEvent::Floor;
-      }
-      sig_cliff_event.emit(event);
-    }
-    last_cliff_state = new_cliff_state;
-  }
-
-
-=======
   if (last_state.cliff != new_state.cliff)
   {
     CliffEvent event;
@@ -249,7 +162,7 @@
       if (new_state.cliff & CoreSensors::Flags::LeftCliff) {
         event.state = CliffEvent::Cliff;
       } else {
-        event.state = CliffEvent::Safe;
+        event.state = CliffEvent::Floor;
       }
       event.bottom = cliff_data[event.sensor];
       sig_cliff_event.emit(event);
@@ -260,7 +173,7 @@
       if (new_state.cliff & CoreSensors::Flags::CenterCliff) {
         event.state = CliffEvent::Cliff;
       } else {
-        event.state = CliffEvent::Safe;
+        event.state = CliffEvent::Floor;
       }
       event.bottom = cliff_data[event.sensor];
       sig_cliff_event.emit(event);
@@ -271,12 +184,16 @@
       if (new_state.cliff & CoreSensors::Flags::RightCliff) {
         event.state = CliffEvent::Cliff;
       } else {
-        event.state = CliffEvent::Safe;
+        event.state = CliffEvent::Floor;
       }
       event.bottom = cliff_data[event.sensor];
       sig_cliff_event.emit(event);
     }
   }
+
+  // ------------
+  // Wheel Drop Event
+  // ------------
 
   if (last_state.wheel_drop != new_state.wheel_drop)
   {
@@ -305,7 +222,6 @@
   }
 
   last_state = new_state;
->>>>>>> refs/remotes/origin/fuerte
 }
 
 /**
