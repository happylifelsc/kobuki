--- conflicted
+++ resolved
@@ -1,20 +1,8 @@
 # Mandatory parameters
-<<<<<<< HEAD
-speed_lim_v: 0.8
-speed_lim_w: 5.4
-
-accel_lim_v: 1.0
-accel_lim_w: 7.0
-=======
-speed_lim_x:  0.8
-speed_lim_y:  0.8
-speed_lim_th: 5.4
-
-accel_lim_x:  1.0
-accel_lim_y:  1.0
-accel_lim_th: 7.0
->>>>>>> 0ca2bba8
+accel_lim_x: 1.0
+accel_lim_y: 1.0
+accel_lim_th: 1.0
 
 # Optional parameters
-frequency: 20.0
+frequency: 10.0
 decel_factor: 1.0